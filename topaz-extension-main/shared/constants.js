--- conflicted
+++ resolved
@@ -194,11 +194,7 @@
 
 export const CONFIG = {
   STAGING_WEBSITE: 'https://topaz-backend1.onrender.com',
-<<<<<<< HEAD
-  SIGNIN_WEBSITE: 'https://www.doomblocker.com', 
-=======
   SIGNIN_WEBSITE: 'https://www.doomblocker.com',
->>>>>>> 426003fc
   ALLOWED_WEBSITES: ['youtube.com', 'twitter.com', 'x.com', "linkedin.com", "reddit.com"],
   TAB_ENABLE_MAX_RETRIES: 3,
   TAB_ENABLE_RETRY_DELAY: 300
