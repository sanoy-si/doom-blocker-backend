{
  "name": "Doom Blocker",
  "description": "AI-powered social media content filtering",
  "version": "0.1.1",
  "manifest_version": 3,
  "background": {
    "service_worker": "background/background.js",
    "type": "module"
  },
  "content_scripts": [
    {
      "matches": [
        "https://www.youtube.com/*",
        "https://youtube.com/*",
        "https://m.youtube.com/*",
        "https://twitter.com/*",
        "https://x.com/*",
        "https://linkedin.com/*",
        "https://www.reddit.com/*",
        "https://reddit.com/*"
      ],
      "js": [
        "content/utils/constants.js",
        "content/utils/SessionManager.js",
        "content/utils/TruthfulCounter.js",
        "content/core/EventBus.js",
        "content/core/ConfigManager.js",
        "content/grid/GridDetector.js",
        "content/grid/GridManager.js",
        "content/grid/ContentFingerprint.js",
        "content/ui/ElementEffects.js",
        "content/ui/NotificationManager.js",
        "content/observers/DOMObserver.js",
        "content/messaging/MessageHandler.js",
        "content/core/ExtensionController.js",
        "content/index.js"
      ],
      "run_at": "document_idle",
      "all_frames": false
    },
    {
      "matches": [
        "https://www.youtube.com/*",
        "https://youtube.com/*",
        "https://m.youtube.com/*"
      ],
      "js": ["onboarding/contentScript.js"],
      "run_at": "document_idle",
      "all_frames": false
    },
    {
<<<<<<< HEAD
      "matches": ["https://www.doomblocker.com/auth/callback*"],
=======
      "matches": [
        "https://www.doomblocker.com/auth/callback*"
      ],
>>>>>>> 426003fc
      "js": ["content/auth-callback.js"],
      "run_at": "document_start"
    }
  ],
  "icons": {
    "16": "icons/icon-16.png",
    "32": "icons/icon-32.png",
    "48": "icons/icon-48.png",
    "128": "icons/icon-128.png"
  },
  "action": {
    "default_popup": "popup/popup.html",
    "default_icon": {
      "16": "icons/icon-16.png",
      "32": "icons/icon-32.png",
      "48": "icons/icon-48.png",
      "128": "icons/icon-128.png"
    }
  },
  "permissions": ["storage", "tabs", "scripting"],
  "host_permissions": [
    "https://www.youtube.com/*",
    "https://youtube.com/*",
    "https://m.youtube.com/*",
    "https://twitter.com/*",
    "https://x.com/*",
    "https://linkedin.com/*",
    "https://www.reddit.com/*",
    "https://reddit.com/*",
    "https://topaz-backend1.onrender.com/*",
<<<<<<< HEAD
    "https://www.doomblocker.com/*",
    "https://internetfilter.org/*"
=======
    "https://www.doomblocker.com/*"
>>>>>>> 426003fc
  ],
  "web_accessible_resources": [
    {
      "resources": [
        "content/content.css",
        "content/video-effects.css",
        "content/loading.html",
        "content/config.json",
        "logo.svg"
      ],
      "matches": ["http://*/*", "https://*/*"]
    },
    {
      "resources": [
        "onboarding/popup.html",
        "onboarding/popup.js",
        "onboarding/contentStyles.css",
        "onboarding/assets/*"
      ],
      "matches": ["http://*/*", "https://*/*"]
    }
  ]
}<|MERGE_RESOLUTION|>--- conflicted
+++ resolved
@@ -49,13 +49,9 @@
       "all_frames": false
     },
     {
-<<<<<<< HEAD
-      "matches": ["https://www.doomblocker.com/auth/callback*"],
-=======
       "matches": [
         "https://www.doomblocker.com/auth/callback*"
       ],
->>>>>>> 426003fc
       "js": ["content/auth-callback.js"],
       "run_at": "document_start"
     }
@@ -86,12 +82,7 @@
     "https://www.reddit.com/*",
     "https://reddit.com/*",
     "https://topaz-backend1.onrender.com/*",
-<<<<<<< HEAD
-    "https://www.doomblocker.com/*",
-    "https://internetfilter.org/*"
-=======
     "https://www.doomblocker.com/*"
->>>>>>> 426003fc
   ],
   "web_accessible_resources": [
     {
